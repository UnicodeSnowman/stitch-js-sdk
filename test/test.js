--- conflicted
+++ resolved
@@ -8,21 +8,11 @@
 import { mocks } from 'mock-browser';
 import ExtJSON from 'mongodb-extjson';
 
-<<<<<<< HEAD
 const ANON_AUTH_URL = 'https://stitch.mongodb.com/api/client/v2.0/app/testapp/auth/providers/anon-user/login';
 const APIKEY_AUTH_URL = 'https://stitch.mongodb.com/api/client/v2.0/app/testapp/auth/providers/api-key/login';
 const LOCALAUTH_URL = 'https://stitch.mongodb.com/api/client/v2.0/app/testapp/auth/providers/local-userpass/login';
 const FUNCTION_CALL_URL = 'https://stitch.mongodb.com/api/client/v2.0/app/testapp/functions/call';
 const SESSION_URL = 'https://stitch.mongodb.com/api/client/v2.0/app/testapp/auth/session';
-const ejson = new EJSON();
-=======
-const ANON_AUTH_URL = 'https://stitch.mongodb.com/api/client/v1.0/app/testapp/auth/anon/user';
-const APIKEY_AUTH_URL = 'https://stitch.mongodb.com/api/client/v1.0/app/testapp/auth/api/key';
-const LOCALAUTH_URL = 'https://stitch.mongodb.com/api/client/v1.0/app/testapp/auth/local/userpass';
-const PIPELINE_URL = 'https://stitch.mongodb.com/api/client/v1.0/app/testapp/pipeline';
-const NEW_ACCESSTOKEN_URL = 'https://stitch.mongodb.com/api/client/v1.0/app/testapp/auth/newAccessToken';
-const BASEAUTH_URL = 'https://stitch.mongodb.com/api/client/v1.0/app/testapp/auth';
->>>>>>> 5a212b3d
 
 const MockBrowser = mocks.MockBrowser;
 global.Buffer = global.Buffer || require('buffer').Buffer;
@@ -290,65 +280,6 @@
   }
 });
 
-<<<<<<< HEAD
-=======
-describe('request metadata', () => {
-  const sampleStages = [{action: 'literal', args: {items: [{x: 5}]}}];
-  describe('warnings in response metadata', () => {
-    beforeEach(()=>{
-      fetchMock.restore();
-      fetchMock.post(LOCALAUTH_URL, {userId: hexStr});
-      fetchMock.post(PIPELINE_URL, (url, opts) => {
-        return { result: [{x: 1}], warnings: [ 'danger will robinson' ] };
-      });
-    });
-
-    it('attaches warnings to response', ()=>{
-      expect.assertions(1);
-      const testClient = new StitchClient('testapp');
-      return testClient.login('user', 'password')
-        .then(() =>
-          testClient.executePipeline(sampleStages)
-        ).then(response => {
-          expect(response._stitch_metadata).toEqual({warnings: ['danger will robinson']});
-        }).catch(
-          err => console.error('error', err)
-        );
-    });
-
-    it('attaches warnings to response with updateOne (no finalizer)', ()=>{
-      expect.assertions(1);
-      const testClient = new StitchClient('testapp');
-      let service = testClient.service('mongodb', 'mdb1');
-      let db = service.db('test');
-      return testClient.login('user', 'password')
-        .then(() =>
-          db.collection('test').updateOne({})
-        ).then(response => {
-          expect(response._stitch_metadata).toEqual({warnings: ['danger will robinson']});
-        }).catch(
-          err => console.error('error', err)
-        );
-    });
-
-    it('attaches warnings to response with find() (finalizer)', ()=>{
-      expect.assertions(1);
-      const testClient = new StitchClient('testapp');
-      let service = testClient.service('mongodb', 'mdb1');
-      let db = service.db('test');
-      return testClient.login('user', 'password')
-        .then(() =>
-          db.collection('test').find({})
-        ).then(response => {
-          expect(response._stitch_metadata).toEqual({warnings: ['danger will robinson']});
-        }).catch(
-          err => console.error('error', err)
-        );
-    });
-  });
-});
-
->>>>>>> 5a212b3d
 describe('http error responses', () => {
   const testErrMsg = 'test: bad request';
   const testErrCode = 'TestBadRequest';
@@ -661,11 +592,7 @@
         return testClient.executeFunction('testfunc', {items: [{x: {'$oid': hexStr}}]}, 'hello');
       })
       .then((response) => {
-<<<<<<< HEAD
-        expect(response.x).toEqual(new ejson.bson.ObjectID(hexStr));
-=======
-        expect(response.result[0].x).toEqual(new ExtJSON.BSON.ObjectID(hexStr));
->>>>>>> 5a212b3d
+        expect(response.x).toEqual(new ExtJSON.BSON.ObjectID(hexStr));
       });
   });
 
@@ -700,14 +627,8 @@
           expect.assertions(1);
           let testClient = new StitchClient('testapp');
           return testClient.login('user', 'password')
-<<<<<<< HEAD
             .then(() => testClient.executeFunction('testfunc', {items: [{x: {'$oid': hexStr}}]}, 'hello'))
-            .then((response) => expect(response.x).toEqual(new ejson.bson.ObjectID(hexStr)));
-=======
-            .then(() =>
-              testClient.executePipeline([{action: 'literal', args: {items: [{x: {'$oid': hexStr}}]}}]))
-            .then((response) => expect(response.result[0].x).toEqual(new ExtJSON.BSON.ObjectID(hexStr)));
->>>>>>> 5a212b3d
+            .then((response) => expect(response.x).toEqual(new ExtJSON.BSON.ObjectID(hexStr)));
         });
       });
 
@@ -726,7 +647,7 @@
           expect.assertions(1);
           let testClient = new StitchClient('testapp', {baseUrl: ''});
           return testClient.login('user', 'password')
-            .then(() => testClient.executeFunction('testfunc', {x: new ejson.bson.ObjectID(hexStr)}, 'hello'))
+            .then(() => testClient.executeFunction('testfunc', {x: new ExtJSON.BSON.ObjectID(hexStr)}, 'hello'))
             .then(response => expect(JSON.parse(requestArg.body)).toEqual({name: 'testfunc', arguments: [{x: {'$oid': hexStr}}, 'hello']}));
         });
       });
@@ -744,18 +665,11 @@
           });
         });
 
-<<<<<<< HEAD
         it('promise should be rejected', () => {
           expect.assertions(2);
-=======
-        it('should encode objects to extended json for outgoing pipeline request body', () => {
-          expect.assertions(1);
-          let requestBodyObj = {action: 'literal', args: {items: [{x: new ExtJSON.BSON.ObjectID(hexStr)}]}};
-          let requestBodyExtJSON = {action: 'literal', args: {items: [{x: {'$oid': hexStr}}]}};
->>>>>>> 5a212b3d
           let testClient = new StitchClient('testapp', {baseUrl: ''});
           return testClient.login('user', 'password')
-            .then(() => testClient.executeFunction('testfunc', {x: new ejson.bson.ObjectID(hexStr)}, 'hello'))
+            .then(() => testClient.executeFunction('testfunc', {x: new ExtJSON.BSON.ObjectID(hexStr)}, 'hello'))
             .catch(e => {
               expect(e).toBeInstanceOf(Error);
               expect(e.response.status).toBe(400);

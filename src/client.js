--- conflicted
+++ resolved
@@ -53,20 +53,15 @@
         client: `${baseUrl}/api/client/v2.0`,
         private: `${baseUrl}/api/private/v2.0`,
         app: (clientAppID ?
-<<<<<<< HEAD
-              `${baseUrl}/api/client/v2.0/app/${clientAppID}` :
-              `${baseUrl}/api/public/v2.0`)
+          `${baseUrl}/api/client/v2.0/app/${clientAppID}` :
+          `${baseUrl}/api/public/v2.0`)
       },
       [v3]: {
         public: `${baseUrl}/api/public/v3.0`,
         client: `${baseUrl}/api/client/v3.0`,
         app: (clientAppID ?
-              `${baseUrl}/api/client/v3.0/app/${clientAppID}` :
-              `${baseUrl}/api/admin/v3.0`)
-=======
-          `${baseUrl}/api/client/v2.0/app/${clientAppID}` :
-          `${baseUrl}/api/public/v2.0`)
->>>>>>> 5a212b3d
+          `${baseUrl}/api/client/v3.0/app/${clientAppID}` :
+          `${baseUrl}/api/admin/v3.0`)
       }
     };
 
@@ -210,17 +205,9 @@
    * @param {String} name The name of the function.
    * @param {Object} [args] Arguments to pass to the function.
    */
-<<<<<<< HEAD
   executeFunction(name, ...args) {
-    let responseDecoder = (d) => EJSON.parse(d, { strict: false });
-    let responseEncoder = (d) => EJSON.stringify(d);
-=======
-  executePipeline(stages, options = {}) {
     let responseDecoder = (d) => ExtJSON.parse(d, { strict: false });
     let responseEncoder = (d) => ExtJSON.stringify(d);
-    stages = Array.isArray(stages) ? stages : [ stages ];
-    stages = stages.reduce((acc, stage) => acc.concat(stage), []);
->>>>>>> 5a212b3d
 
     const functionJson = {
       name,

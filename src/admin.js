/* global window, fetch */
/* eslint no-labels: ['error', { 'allowLoop': true }] */
import 'fetch-everywhere';
import StitchClient from './client';
import ADMIN_CLIENT_TYPE from './common';
import { ADMIN_CLIENT_CODEC } from './auth/common';

const v2 = 2;
const v3 = 3;

export default class Admin extends StitchClient {
  constructor(baseUrl) {
    super('', {baseUrl, authCodec: ADMIN_CLIENT_CODEC});
  }

  get type() {
    return ADMIN_CLIENT_TYPE;
  }

  get _v3() {
    const v3do = (url, method, options) =>
      super._do(
        url,
        method,
        Object.assign({}, { apiVersion: v3 }, options)
      ).then(response => {
        const contentHeader = response.headers.get('content-type') || '';
        if (contentHeader.split(',').indexOf('application/json') >= 0) {
          return response.json();
        }
        return response;
      });

    return {
      _get: (url, queryParams) => v3do(url, 'GET', {queryParams}),
      _put: (url, data) =>
        (data ?
          v3do(url, 'PUT', {body: JSON.stringify(data)}) :
          v3do(url, 'PUT')),
      _patch: (url, data) =>
        (data ?
          v3do(url, 'PATCH', {body: JSON.stringify(data)}) :
          v3do(url, 'PATCH')),
      _delete: (url)  => v3do(url, 'DELETE'),
      _post: (url, body, queryParams) =>
        (queryParams ?
          v3do(url, 'POST', { body: JSON.stringify(body), queryParams }) :
          v3do(url, 'POST', { body: JSON.stringify(body) }))
    };
  }

  get _v2() {
    const v2do = (url, method, options) =>
      super._do(
        url,
        method,
        Object.assign({}, { apiVersion: v2 }, options)
      ).then(response => {
        const contentHeader = response.headers.get('content-type') || '';
        if (contentHeader.split(',').indexOf('application/json') >= 0) {
          return response.json();
        }
        return response;
      });

    return {
      _get: (url, queryParams) => v2do(url, 'GET', {queryParams}),
      _put: (url, data) =>
        (data ?
          v2do(url, 'PUT', {body: JSON.stringify(data)}) :
          v2do(url, 'PUT')),
      _patch: (url, data) =>
        (data ?
          v2do(url, 'PATCH', {body: JSON.stringify(data)}) :
          v2do(url, 'PATCH')),
      _delete: (url)  => v2do(url, 'DELETE'),
      _post: (url, body, queryParams) =>
        (queryParams ?
          v2do(url, 'POST', { body: JSON.stringify(body), queryParams }) :
          v2do(url, 'POST', { body: JSON.stringify(body) }))
    };
  }

  /**
   * Ends the session for the current user.
   *
   * @returns {Promise}
   */
  logout() {
    return super._do('/auth/session', 'DELETE', { refreshOnFailure: false, useRefreshToken: true, apiVersion: v3 })
      .then(() => this.auth.clear());
  }

  /**
   * Returns profile information for the currently logged in user
   *
   * @returns {Promise}
   */
  userProfile() {
    return this._v3._get('/auth/profile');
  }

  /**
   * Returns available providers for the currently logged in admin
   *
   * @returns {Promise}
   */
  getAuthProviders() {
    return super._do('/auth/providers', 'GET', { noAuth: true, apiVersion: v3 })
      .then(response => response.json());
  }

  /**
   * Returns an access token for the user
   *
   * @returns {Promise}
   */
  doSessionPost() {
    return super._do('/auth/session', 'POST', { refreshOnFailure: false, useRefreshToken: true, apiVersion: v3 })
      .then(response => response.json());
  }

  /* Examples of how to access admin API with this client:
   *
   * List all apps
   *    a.apps('580e6d055b199c221fcb821c').list()
   *
   * Fetch app under name 'planner'
   *    a.apps('580e6d055b199c221fcb821c').app('planner').get()
   *
   * List services under the app 'planner'
   *    a.apps('580e6d055b199c221fcb821c').app('planner').services().list()
   *
   * Delete a rule by ID
   *    a.apps('580e6d055b199c221fcb821c').app('planner').services().service('mdb1').rules().rule('580e6d055b199c221fcb821d').remove()
   *
   */
  apps(groupId) {
    const api = this._v3;
    const groupUrl = `/groups/${groupId}/apps`;
    return {
      list: () => api._get(groupUrl),
      create: (data, options) => {
        let query = (options && options.defaults) ? '?defaults=true' : '';
        return api._post(groupUrl + query, data);
      },

      app: (appId) => {
        const appUrl = `${groupUrl}/${appId}`;
        return {
          get: () => api._get(appUrl),
          remove: () => api._delete(appUrl),

          values: () => ({
            list: () => api._get(`${appUrl}/values`),
            create: (data) => api._post( `${appUrl}/values`, data),
            value: (valueId) => {
              const valueUrl = `${appUrl}/values/${valueId}`;
              return {
                get: ()=> api._get(valueUrl),
                remove: ()=> api._delete(valueUrl),
                update: (data) => api._put(valueUrl, data)
              };
            }
          }),

          services: () => ({
            list: () => api._get(`${appUrl}/services`),
            create: (data) => api._post(`${appUrl}/services`, data),
            service: (serviceId) => ({
              get: () => api._get(`${appUrl}/services/${serviceId}`),
              remove: () => api._delete(`${appUrl}/services/${serviceId}`),
              config: ()=> ({
                get: () => api._get(`${appUrl}/services/${serviceId}/config`),
                update: (data) => api._patch(`${appUrl}/services/${serviceId}/config`, data)
              }),

              rules: () => ({
                list: () => api._get(`${appUrl}/services/${serviceId}/rules`),
                create: (data) => api._post(`${appUrl}/services/${serviceId}/rules`, data),
                rule: (ruleId) => {
                  const ruleUrl = `${appUrl}/services/${serviceId}/rules/${ruleId}`;
                  return {
                    get: () => api._get(ruleUrl),
                    update: (data) => api._put(ruleUrl, data),
                    remove: () => api._delete(ruleUrl)
                  };
                }
              }),

              incomingWebhooks: () => ({
                list: () => api._get(`${appUrl}/services/${serviceId}/incoming_webhooks`),
                create: (data) => api._post(`${appUrl}/services/${serviceId}/incoming_webhooks`, data),
                incomingWebhook: (incomingWebhookId) => {
                  const webhookUrl = `${appUrl}/services/${serviceId}/incoming_webhooks/${incomingWebhookId}`;
                  return {
                    get: () => api._get(webhookUrl),
                    update: (data) => api._put(webhookUrl, data),
                    remove: () => api._delete(webhookUrl)
                  };
                }
              })
            })
          }),

          pushNotifications: () => ({
            list: (filter) => api._get(`${appUrl}/push/notifications`, filter),
            create: (data) => api._post(`${appUrl}/push/notifications`, data),
            pushNotification: (messageId) => ({
              get: () => api._get(`${appUrl}/push/notifications/${messageId}`),
              update: (data) => api._put(`${appUrl}/push/notifications/${messageId}`, data),
              remove: () => api._delete(`${appUrl}/push/notifications/${messageId}`),
              send: () => api._post(`${appUrl}/push/notifications/${messageId}/send`)
            })
          }),

          users: () => ({
            list: (filter) => api._get(`${appUrl}/users`, filter),
            create: (user) => api._post(`${appUrl}/users`, user),
            user: (uid) => ({
              get: () => api._get(`${appUrl}/users/${uid}`),
              logout: () => api._put(`${appUrl}/users/${uid}/logout`),
              remove: () => api._delete(`${appUrl}/users/${uid}`)
            })
          }),

          debug: () => ({
            executeFunction: (userId, name = '', ...args) => {
              return api._post(
                `${appUrl}/debug/execute_function`,
                {name, 'arguments': args},
                { user_id: userId });
            },
            executeFunctionSource: (userId, source = '', evalSource = '') => {
              return api._post(
                `${appUrl}/debug/execute_function_source`,
                {source, 'eval_source': evalSource},
                { user_id: userId });
            }
          }),

          authProviders: () => ({
            list: () => api._get(`${appUrl}/auth_providers`),
            create: (data) => api._post(`${appUrl}/auth_providers`, data),
            authProvider: (providerId) => ({
              get: () => api._get(`${appUrl}/auth_providers/${providerId}`),
              update: (data) => api._patch(`${appUrl}/auth_providers/${providerId}`, data),
              enable: () => api._put(`${appUrl}/auth_providers/${providerId}/enable`),
              disable: () => api._put(`${appUrl}/auth_providers/${providerId}/disable`),
              remove: () => api._delete(`${appUrl}/auth_providers/${providerId}`)
            })
          }),

          security: () => ({
            allowedRequestOrigins: () => ({
              get: () => api._get(`${appUrl}/security/allowed_request_origins`),
              update: (data) => api._post(`${appUrl}/security/allowed_request_origins`, data)
            })
          }),

          logs: () => ({
            list: (filter) => api._get(`${appUrl}/logs`, filter)
          }),

          apiKeys: () => ({
            list: () => api._get(`${appUrl}/api_keys`),
            create: (data) => api._post(`${appUrl}/api_keys`, data),
            apiKey: (apiKeyId) => ({
              get: () => api._get(`${appUrl}/api_keys/${apiKeyId}`),
              remove: () => api._delete(`${appUrl}/api_keys/${apiKeyId}`),
              enable: () => api._put(`${appUrl}/api_keys/${apiKeyId}/enable`),
              disable: () => api._put(`${appUrl}/api_keys/${apiKeyId}/disable`)
            })
          }),

          functions: () => ({
            list: () => api._get(`${appUrl}/functions`),
            create: (data) => api._post(`${appUrl}/functions`, data),
            function: (functionId) => ({
              get: () => api._get(`${appUrl}/functions/${functionId}`),
              update: (data) => api._put(`${appUrl}/functions/${functionId}`, data),
              remove: () => api._delete(`${appUrl}/functions/${functionId}`)
            })
          })
        };
      }
    };
  }

  v2() {
    const api = this._v2;
    return {

      apps: (groupId)  => {
        const groupUrl = `/groups/${groupId}/apps`;
        return {
          list: () => api._get(groupUrl),
          create: (data, options) => {
            let query = (options && options.defaults) ? '?defaults=true' : '';
            return api._post(groupUrl + query, data);
          },

          app: (appId) => {
            const appUrl = `${groupUrl}/${appId}`;
            return {
              get: () => api._get(appUrl),
              remove: () => api._delete(appUrl),

              pipelines: () => ({
                list: () => api._get(`${appUrl}/pipelines`),
                create: (data) => api._post( `${appUrl}/pipelines`, data),
                pipeline: (pipelineId) => {
                  const pipelineUrl = `${appUrl}/pipelines/${pipelineId}`;
                  return {
                    get: ()=> api._get(pipelineUrl),
                    remove: ()=> api._delete(pipelineUrl),
                    update: (data) => api._put(pipelineUrl, data)
                  };
                }
              }),

              values: () => ({
                list: () => api._get(`${appUrl}/values`),
                create: (data) => api._post( `${appUrl}/values`, data),
                value: (valueId) => {
                  const valueUrl = `${appUrl}/values/${valueId}`;
                  return {
                    get: ()=> api._get(valueUrl),
                    remove: ()=> api._delete(valueUrl),
                    update: (data) => api._put(valueUrl, data)
                  };
                }
              }),

              services: () => ({
                list: () => api._get(`${appUrl}/services`),
                create: (data) => api._post(`${appUrl}/services`, data),
                service: (serviceId) => ({
                  get: () => api._get(`${appUrl}/services/${serviceId}`),
                  remove: () => api._delete(`${appUrl}/services/${serviceId}`),
<<<<<<< HEAD

=======
                  runCommand: (commandName, data) => api._post(`${appUrl}/services/${serviceId}/commands/${commandName}`, data),
>>>>>>> 5a212b3d
                  config: ()=> ({
                    get: () => api._get(`${appUrl}/services/${serviceId}/config`),
                    update: (data) => api._patch(`${appUrl}/services/${serviceId}/config`, data)
                  }),

                  rules: () => ({
                    list: () => api._get(`${appUrl}/services/${serviceId}/rules`),
                    create: (data) => api._post(`${appUrl}/services/${serviceId}/rules`, data),
                    rule: (ruleId) => {
                      const ruleUrl = `${appUrl}/services/${serviceId}/rules/${ruleId}`;
                      return {
                        get: () => api._get(ruleUrl),
                        update: (data) => api._put(ruleUrl, data),
                        remove: () => api._delete(ruleUrl)
                      };
                    }
                  }),

                  incomingWebhooks: () => ({
                    list: () => api._get(`${appUrl}/services/${serviceId}/incoming_webhooks`),
                    create: (data) => api._post(`${appUrl}/services/${serviceId}/incoming_webhooks`, data),
                    incomingWebhook: (incomingWebhookId) => {
                      const webhookUrl = `${appUrl}/services/${serviceId}/incoming_webhooks/${incomingWebhookId}`;
                      return {
                        get: () => api._get(webhookUrl),
                        update: (data) => api._put(webhookUrl, data),
                        remove: () => api._delete(webhookUrl)
                      };
                    }
                  })

                })
              }),

              pushNotifications: () => ({
                list: (filter) => api._get(`${appUrl}/push/notifications`, filter),
                create: (data) => api._post(`${appUrl}/push/notifications`, data),
                pushNotification: (messageId) => ({
                  get: () => api._get(`${appUrl}/push/notifications/${messageId}`),
                  update: (data) => api._put(`${appUrl}/push/notifications/${messageId}`, data),
                  setType: (type) => api._put(`${appUrl}/push/notifications/${messageId}/type`, { type }),
                  remove: () => api._delete(`${appUrl}/push/notifications/${messageId}`)
                })
              }),

              users: () => ({
                list: (filter) => api._get(`${appUrl}/users`, filter),
                create: (user) => api._post(`${appUrl}/users`, user),
                user: (uid) => ({
                  get: () => api._get(`${appUrl}/users/${uid}`),
                  logout: () => api._put(`${appUrl}/users/${uid}/logout`),
                  remove: () => api._delete(`${appUrl}/users/${uid}`)
                })
              }),

              dev: () => ({
                executePipeline: (body, userId, options) => {
                  return api._post(
                    `${appUrl}/dev/pipeline`,
                    body,
                    Object.assign({}, options, { user_id: userId }));
                }
              }),

              authProviders: () => ({
                list: () => api._get(`${appUrl}/auth_providers`),
                create: (data) => api._post(`${appUrl}/auth_providers`, data),
                authProvider: (providerId) => ({
                  get: () => api._get(`${appUrl}/auth_providers/${providerId}`),
                  update: (data) => api._patch(`${appUrl}/auth_providers/${providerId}`, data),
                  enable: () => api._put(`${appUrl}/auth_providers/${providerId}/enable`),
                  disable: () => api._put(`${appUrl}/auth_providers/${providerId}/disable`),
                  remove: () => api._delete(`${appUrl}/auth_providers/${providerId}`)
                })
              }),

              security: () => ({
                allowedRequestOrigins: () => ({
                  get: () => api._get(`${appUrl}/security/allowed_request_origins`),
                  update: (data) => api._post(`${appUrl}/security/allowed_request_origins`, data)
                })
              }),

              logs: () => ({
                list: (filter) => api._get(`${appUrl}/logs`, filter)
              }),

              apiKeys: () => ({
                list: () => api._get(`${appUrl}/api_keys`),
                create: (data) => api._post(`${appUrl}/api_keys`, data),
                apiKey: (apiKeyId) => ({
                  get: () => api._get(`${appUrl}/api_keys/${apiKeyId}`),
                  remove: () => api._delete(`${appUrl}/api_keys/${apiKeyId}`),
                  enable: () => api._put(`${appUrl}/api_keys/${apiKeyId}/enable`),
                  disable: () => api._put(`${appUrl}/api_keys/${apiKeyId}/disable`)
                })
              })
            };
          }
        };
      }
    };
  }

  _admin() {
    return {
      logs: () => ({
        get: (filter) => super._do('/admin/logs', 'GET', { useRefreshToken: true, queryParams: filter })
      }),
      users: () => ({
        list: (filter) => super._do('/admin/users', 'GET', { useRefreshToken: true, queryParams: filter }),
        user: (uid) => ({
          logout: () => super._do(`/admin/users/${uid}/logout`, 'PUT', { useRefreshToken: true })
        })
      })
    };
  }

  _isImpersonatingUser() {
    return this.auth.isImpersonatingUser();
  }

  _startImpersonation(userId) {
    return this.auth.startImpersonation(this, userId);
  }

  _stopImpersonation() {
    return this.auth.stopImpersonation();
  }
}<|MERGE_RESOLUTION|>--- conflicted
+++ resolved
@@ -170,6 +170,7 @@
             service: (serviceId) => ({
               get: () => api._get(`${appUrl}/services/${serviceId}`),
               remove: () => api._delete(`${appUrl}/services/${serviceId}`),
+              runCommand: (commandName, data) => api._post(`${appUrl}/services/${serviceId}/commands/${commandName}`, data),
               config: ()=> ({
                 get: () => api._get(`${appUrl}/services/${serviceId}/config`),
                 update: (data) => api._patch(`${appUrl}/services/${serviceId}/config`, data)
@@ -338,11 +339,7 @@
                 service: (serviceId) => ({
                   get: () => api._get(`${appUrl}/services/${serviceId}`),
                   remove: () => api._delete(`${appUrl}/services/${serviceId}`),
-<<<<<<< HEAD
-
-=======
                   runCommand: (commandName, data) => api._post(`${appUrl}/services/${serviceId}/commands/${commandName}`, data),
->>>>>>> 5a212b3d
                   config: ()=> ({
                     get: () => api._get(`${appUrl}/services/${serviceId}/config`),
                     update: (data) => api._patch(`${appUrl}/services/${serviceId}/config`, data)
